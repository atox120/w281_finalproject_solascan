import copy
import numpy as np

from scipy.signal import find_peaks, gaussian

from app.imager import Show, Exposure
from app.utils import ImageWrapper, input_check, line_split_string
from app.filters import HOG, Convolve, CreateKernel, Farid


class Orient:
    def __init__(self, num_jobs=10, imgs_per_job=100):
        """
        :param num_jobs:
        """

        self.num_jobs = num_jobs
        self.imgs_per_job = imgs_per_job
        self.hog_params = {'pixels_per_cell': (3, 3), 'num_jobs': num_jobs}

    def __lshift__(self, in_imw):

        if isinstance(in_imw, tuple):
            in_imw = in_imw[-1]

        # Apply the transformation to these images
        out_tuple = self.apply(in_imw.images)

        category = in_imw.category
        category += f'\n re-oriented hogs'
        out_imw_0 = ImageWrapper(out_tuple[1], category=category, image_labels=copy.deepcopy(in_imw.image_labels))

        category = in_imw.category
        category += f'\n re-oriented images'
        out_imw_1 = ImageWrapper(out_tuple[0], category=category, image_labels=copy.deepcopy(in_imw.image_labels))

        return out_imw_0, out_imw_1

    @staticmethod
    def fix_orientation(filt_hogs, in_imgs, in_hogs):
        """
        Direction of greatest orientation is the direction of busbars
        :param filt_hogs:
        :param in_hogs:
        :param in_imgs:
        """

        # Find the gradients in the x-direction
        sum_gradients_x = np.sum(filt_hogs, axis=-1, keepdims=False)
        max_gradients_x = np.max(sum_gradients_x, axis=-1)

        # Find the gradients in the y-direction
        sum_gradients_y = np.sum(filt_hogs, axis=-2, keepdims=False)
        max_gradients_y = np.max(sum_gradients_y, axis=-1)

        # These are the images that require rotation
        accum_imgs = []
        accum_hogs = []
        rotate = max_gradients_y > max_gradients_x
        for cnt, r in enumerate(rotate):
            img = np.squeeze(in_imgs[cnt, :, :])
            hog = np.squeeze(in_hogs[cnt, :, :])
            if r:
                accum_imgs.append(img.T)
                accum_hogs.append(hog.T)
            else:
                accum_imgs.append(img)
                accum_hogs.append(hog)

        out_imgs = np.stack(accum_imgs, axis=0)
        out_hogs = np.stack(accum_hogs, axis=0)

        return out_imgs, out_hogs, rotate

    def apply(self, in_imgs, do_debug=False):

        # Adaptive histogram Equalization of images
        imgs_exposure = Exposure('adaptive').apply(in_imgs)

        # Next perform a hog on the images
        hog_exposed = HOG(**self.hog_params).apply(imgs_exposure)

        # Exposure stretch the HOG image and apply the sigmoid
        hog_stretched = Exposure('stretch').apply(hog_exposed)

        # Now re-orient the images with wrong orientation
        rotated_images, rotated_hog, rotate = self.fix_orientation(hog_stretched, in_imgs, hog_exposed)
        only_rotated_images = rotated_images[rotate, :]
        only_rotated_hogs = rotated_hog[rotate, :]

        if do_debug:
            Show(num_images=10).show((imgs_exposure, hog_exposed, hog_stretched))
            Show().show((only_rotated_images, only_rotated_hogs))

        return rotated_images, rotated_hog


class RemoveBusBars:
    def __init__(self, consume_kwargs=True, **kwargs):
        """
        """

        if 'num_jobs' in kwargs:
            self.num_jobs = kwargs['num_jobs']
            del kwargs['num_jobs']
        else:
            self.num_jobs = 1

        if 'imgs_per_job' in kwargs:
            self.imgs_per_job = kwargs['imgs_per_job']
            del kwargs['imgs_per_job']
        else:
            self.imgs_per_job = 100

        if 'sigmoid_cutoff' in kwargs:
            self.sigmoid_cutoff = kwargs['sigmoid_cutoff']
            del kwargs['sigmoid_cutoff']
        else:
            self.sigmoid_cutoff = 0.3

        if 'hog_ratio' in kwargs:
            self.hog_ratio = kwargs['hog_ratio']
            del kwargs['hog_ratio']
        else:
            self.hog_ratio = 4

        if 'zero_bars' in kwargs:
            self.zero_bars = kwargs['zero_bars']
            del kwargs['zero_bars']
        else:
            self.zero_bars = False
<<<<<<< HEAD
=======
            
        if 'keep_bars' in kwargs:
            self.keep_bars = kwargs['keep_bars']
            del kwargs['keep_bars']
        else:
            self.keep_bars = False
>>>>>>> ed864eb7

        self.params = {}
        input_check(kwargs, 'pixels_per_cell', (3, 3), self.params, exception=False)
        input_check(kwargs, 'cells_per_block', (3, 3), self.params, exception=False)
        input_check(kwargs, 'block_norm', 'L2-Hys', self.params, exception=False)
        input_check(kwargs, 'transform_sqrt', False, self.params, exception=False)
        input_check(kwargs, 'feature_vector', True, self.params, exception=False)

        if consume_kwargs and kwargs:
            raise KeyError(f'Unused keyword(s) {kwargs.keys()}')

    def __lshift__(self, in_imw):

        # Apply the transformation to these images
        if len(in_imw) == 2:
            # Both HOG and regular images are provided
            hog_images = in_imw[0].images
            images = in_imw[1].images
        else:
            # Only regular images are provided
            hog_images = None
            images = in_imw[-1].images

        # Apply BusBar removal
        out_img = self.apply(images,  hog_images)

        category = in_imw[-1].category
        category += f'\n Busbar removed'
        out_imw = ImageWrapper(out_img, category=category, image_labels=copy.deepcopy(in_imw[-1].image_labels))

        return in_imw[-1], out_imw

    def do_hog(self, in_imgs):
        # Adaptive histogram Equalization of images
        imgs_exposure = Exposure('adaptive').apply(in_imgs)

        # Next perform a hog on the images
        params = self.params
        params.update({'num_jobs': self.num_jobs})
        hog_exposed = HOG(**params).apply(imgs_exposure)

        # Exposure stretch the HOG image and apply the sigmoid
        hog_stretched = Exposure('stretch').apply(hog_exposed)

        return hog_stretched

    def get_hog_mask(self, in_hogs):
        """
        :param in_hogs:
        """

        # Exposure stretch the HOG image and apply the sigmoid
        hog_stretched = Exposure('stretch').apply(in_hogs)

        # Mask the HOG and apply the sigmoid
        sig_hog = Exposure('sigmoid').apply(hog_stretched)

        # Sum the pixel values in the X direction
        hog_signal = sig_hog.sum(axis=-1).astype(int)

        # These are the minimum counts per row that are acceptable
        hog_threshold = (hog_signal.max(axis=-1) / self.hog_ratio)[:, np.newaxis]

        # All rows that are greater than the threshold for that image
        # noinspection PyUnresolvedReferences
        hog_index = (hog_signal > hog_threshold).astype(int)

        # Now apply the threshold to the image
        thresh_hog = hog_stretched * hog_index[:, :, np.newaxis]
        sig_threshold_hog = Exposure(mode='sigmoid', cutoff=self.sigmoid_cutoff).apply(thresh_hog)

        # Shake the HOG
        shaken_hog = sig_threshold_hog + \
            np.roll(sig_threshold_hog, shift=-1, axis=-1) + np.roll(sig_threshold_hog, shift=1, axis=-1) + \
            np.roll(sig_threshold_hog, shift=-2, axis=-1) + np.roll(sig_threshold_hog, shift=2, axis=-1) + \
            np.roll(sig_threshold_hog, shift=-3, axis=-1) + np.roll(sig_threshold_hog, shift=3, axis=-1) + \
            np.roll(sig_threshold_hog, shift=-4, axis=-1) + np.roll(sig_threshold_hog, shift=4, axis=-1)
        shaken_hog = shaken_hog + np.roll(shaken_hog, shift=1, axis=-2) + np.roll(shaken_hog, shift=-1, axis=-2)

        # Stretch the final HOG to fit 0 to 1
        final_hog = Exposure('sigmoid', cutoff=0.3).apply(Exposure('stretch').apply(shaken_hog))

        return final_hog

    def apply(self, in_imgs, in_hogs=None, do_debug=False):
        """
        """

        # If HOG images are not provided then do HOG
        if in_hogs is None:
            in_hogs = self.do_hog(in_imgs)

        # Create the HOG to apply to the images
        final_hog = self.get_hog_mask(in_hogs)

        # Now shake the images
        if not self.zero_bars:
            out_imgs = (1 - final_hog) * in_imgs + final_hog * (
                        np.roll(in_imgs, shift=10, axis=-2) + np.roll(in_imgs, shift=-10, axis=-2)) / 2
        else:
<<<<<<< HEAD
            out_imgs = (1 - final_hog) * in_imgs
=======
            if self.keep_bars:
                out_imgs = final_hog * in_imgs
            else:
                out_imgs = (1 - final_hog) * in_imgs
>>>>>>> ed864eb7

        if do_debug:
            Show(num_images=10, seed=1234).show((final_hog, in_imgs, out_imgs))

        return out_imgs

class BusbarMask:
        
    def __init__(self, consume_kwargs=True, **kwargs):
        """
        Creates a mask for the busbars, along the full width of the image
        
        :param edge_buffer: set these top and bottom pixels zero - ignore any features here. 
        :param min_spacing: min spacing between busbars
        :param blur_width: the width of the blurring kernel on the farid filtered signal
        :param broadening: the width around the estimated centre of the busbar which is broadened
        """

        if 'edge_buffer' in kwargs:
            self.edge_buffer = kwargs['edge_buffer']
            del kwargs['edge_buffer']
        else:
            self.edge_buffer = 15

        if 'min_spacing' in kwargs:
            self.min_spacing = kwargs['min_spacing']
            del kwargs['min_spacing']
        else:
            self.min_spacing = 30

        if 'blur_width' in kwargs:
            self.blur_width = kwargs['blur_width']
            del kwargs['blur_width']
        else:
            self.blur_width = 5
            
        if 'blur_sigma' in kwargs:
            self.blur_sigma = kwargs['blur_sigma']
            del kwargs['blur_sigma']
        else:
            self.blur_sigma = 1.5

        if 'broadening' in kwargs:
            self.broadening = kwargs['broadening']
            del kwargs['broadening']
        else:
            self.broadening = 3
            
        self.params = {}
        self.debug=False

        if consume_kwargs and kwargs:
            raise KeyError(f'Unused keyword(s) {kwargs.keys()}')
        
    def __lshift__(self, in_imw):

        if isinstance(in_imw, tuple):
            transformed = in_imw[-1]
            in_imw = in_imw[0]

        out_img = (1 - self.apply(in_imw.images)) * transformed.images

        # If it is the output of a different function then take the last value in the tuple
        category = f'\n Busbar Masked'
        if self.params:
            category += f' and params: {self.params}'
        category = in_imw.category + line_split_string(category)

        out_imw = ImageWrapper(out_img, category=category, image_labels=copy.deepcopy(in_imw.image_labels))

        return in_imw, out_imw
    
    def apply(self, in_imgs):
        """
        Wrapper to apply function, standardises syntax. 
        Also a means to access the mask directly.
        """
        masks = self.get_mask(in_imgs)

        return masks

    def get_mask(self, in_imgs):
    
        # Apply Farid Horizontal filter to find gradient
        filter_imgs = Farid(how='horizontal').apply(in_imgs)
        row_signal = filter_imgs.sum(axis=-1).astype(int) ** 2

        # Find centre points of busbars
        filtered_imgs, found_peaks = self.filter_1D(row_signal)

        # Now we need to create the mask broadened around the peak
        n = filtered_imgs.shape[1] #Length of the vector
        indx_list = []
        for i in range(filtered_imgs.shape[0]):
            #Broaden the peaks
            broadened_vec = self.broaden_peak(found_peaks[i], self.broadening)
            # 1 hot encoding of busbar positions
            indx = np.zeros(n)
            indx[broadened_vec] = 1
            indx_list.append(indx)
        # Stack back together
        peak_vec = np.stack(indx_list, axis=0)

        # Create mask by stretching out the mask to fill out the columns
        mask = np.repeat(peak_vec[:,:,np.newaxis], peak_vec.shape[1], axis=2)

        if self.debug:
            return mask, peak_vec, filtered_imgs, found_peaks, row_signal
        else:
            return mask


    def filter_1D(self, signal):
        """
        Filters a 1D signal by:
        - cleaning an edge buffer to zero.
        - blurring the 1D signal to merge peaks
        """
    
        if self.edge_buffer > 0:
            #Fitler top and bottom
            signal[:, 0:self.edge_buffer] = 0
            signal[:,-self.edge_buffer:] = 0

        #Convolve to blur peak
        kernel = self.create_1d_gaussian(self.blur_width, self.blur_sigma)
        out_list=[]
        for sig in signal:
            convolved = np.convolve(sig, kernel, mode='same')
            out_list.append(convolved)
        convolved_signals = np.stack(out_list, axis=0)

        peaks = []
        # Find the peaks
        for sig in convolved_signals:
            found_peaks, _  = find_peaks(sig, distance = self.min_spacing)
            peaks.append(found_peaks)

        return convolved_signals, peaks

    def create_1d_gaussian(self, size, sigma):
        """ 
        create a 2-D gaussian blurr filter for a given size and sigma 
        """
        return  gaussian(size, sigma)

    def broaden_peak(self, signal, width):
        """
        Boarden the peaks in the signal by width on either side of the centre position. 
        """
        row_coords = []
        for i in range(-width, width + 1, 1):
            [row_coords.append(x) for x in signal + i]

        return row_coords

    """def plot_peak_vec(peak_vec):
        if len(peak_vec) > 10:
            print('error, too many images!')
        fig, axs = plt.subplots(2,5, figsize=(15, 6))
        fig.subplots_adjust(hspace = .5, wspace=.001)
        axs = axs.ravel()
        for i in range(10):
            axs[i].plot(filter_imgs[i])
            axs[i].plot(peak_vec[i], linestyle='None', marker='o', markersize = 4.0, )
            axs[i].set_title(f'{i}')
    """

    
class HighlightFrontGrid:

    def __init__(self, consume_kwargs=True, **kwargs):
        """
        :param consume_kwargs: If True then check for unused kwargs
        :param finger_mult: How much to weight inside of finger as compared to the outside
        :param num_jobs: Number of jobs to parallelize HOG
        :param reduce_max: Reduce using max(1) or min(0)
        :param max_finger_width: Maximum finger width
        :param finger_height: Height of finger
        """

        if 'num_jobs' in kwargs:
            self.num_jobs = kwargs['kwargs']
            del kwargs['num_jobs']

        self.params = {}
        input_check(kwargs, 'reduce_max', 1, self.params, exception=False)
        input_check(kwargs, 'finger_mult', 10, self.params, exception=False)
        input_check(kwargs, 'finger_height', 15, self.params, exception=False)
        input_check(kwargs, 'finger_width', 8, self.params, exception=False)
        input_check(kwargs, 'padding_mult', 2, self.params, exception=False)
        input_check(kwargs, 'top_padding', 0, self.params, exception=False)
        input_check(kwargs, 'flipped', False, self.params, exception=False)

        if consume_kwargs and kwargs:
            raise KeyError(f'Unused keyword(s) {kwargs.keys()}')

    def __lshift__(self, in_imw):

        if isinstance(in_imw, tuple):
            in_imw = in_imw[-1]

        # Apply the transformation to these images
        out_img = self.apply(~in_imw)

        category = in_imw.category
        category += f'\n FrontGrid'
        out_imw = ImageWrapper(out_img, category=category, image_labels=copy.deepcopy(in_imw.image_labels))

        return in_imw, out_imw

    @staticmethod
    def simple_finger_kernel(finger_width=2, finger_height=6, side_padding=2, top_padding=3, finger_mult=2,
                             flipped=False):
        """
        Kernel of a shape that highlights a finger
                 o o f f o o
                 o o f f o o
                 o o f f o o
                 o o f f o o
                 o o f f o o
                 o o f f o o
                 o o o o o o
                 o o o o o o
        value of o = 1/(count of o)
        value of f = -1/(count of f)
        """

        if (finger_height + top_padding) % 2 == 0:
            finger_height += 1

        # Width and height of the finger
        width = finger_width + 2 * side_padding
        height = finger_height + top_padding

        #
        total_size = width * height
        finger_size = finger_width * finger_height

        # Give puter region and finger weights
        outer_weight = 1 / (total_size - finger_size)
        finger_weight = 1 / finger_size

        # Create the kernel here
        kernel = np.ones((width, height)) * outer_weight
        kernel[side_padding:side_padding + finger_width, :finger_height] = -finger_weight * finger_mult

        if kernel.shape[0] % 2 == 0:
            kernel = np.vstack((kernel, np.zeros((kernel.shape[1],))))

        kernel = kernel.T
        if flipped:
            kernel = np.flipud(kernel)

        return kernel

    @staticmethod
    def complex_finger_kernel(finger_width=2, finger_height=6, side_padding=2, top_padding=2, finger_mult=2,
                              flipped=False):
        """
                 o o f f r r
                 o o f f r r
                 o o f f r r
                 o o f f r r
                 o o f f r r
                 o o f f r r
                 o o o r r r
                 o o o r r r
        value of o = 1/(count of o)
        value of f = 1/(count of f)
        value of r = -1/(count of r)
        """

        if (finger_height + top_padding) % 2 == 0:
            top_padding += 1

        #
        width = finger_width + 2 * side_padding
        height = finger_height + top_padding

        kernel = np.zeros((width, height))

        # Side pad weight is 1/the number of elements in it
        padded_area_weight = 1 / (side_padding * height)
        # print(f'Padded area weight {padded_area_weight}')

        kernel[:side_padding, :] = padded_area_weight
        kernel[-side_padding:, :] = -padded_area_weight

        # These are the
        symmetric_elements = int(finger_width / 2)
        top_pad_weight = 1 / (symmetric_elements * top_padding)
        # print(f'Top pad weight {top_pad_weight}')

        # Setup the padding for the bottom
        kernel[side_padding:side_padding + symmetric_elements, finger_height:] = top_pad_weight
        kernel[-(side_padding + symmetric_elements):-side_padding, finger_height:] = -top_pad_weight

        # Setup the weights for the finger
        finger_weight = 1 / (finger_width * finger_height)
        kernel[side_padding:side_padding + finger_width, :finger_height] = finger_weight * finger_mult

        kernel = kernel.T
        if flipped:
            kernel = np.flipud(kernel)

        return kernel

    def apply(self, in_imgs, do_debug=False):
        """
        """

        # Form an adaptive contrast
        stretched_imgs = Exposure('adaptive').apply(in_imgs)

        all_ops = []
        after_conv = []
        after_sobel = []

        params = copy.deepcopy(self.params)
        params['side_padding'] = params['finger_width'] * params['padding_mult']

        # Convolve the image with kernel
        # Stretch the values after applying kernel
        kernel = self.simple_finger_kernel(params['finger_width'], params['finger_height'], params['side_padding'],
                                           params['top_padding'], params['finger_mult'], flipped=params['flipped'])

        conv_imgs = Convolve(num_jobs=self.num_jobs).apply(stretched_imgs, kernel)
        conv_stretch = Exposure('stretch').apply(conv_imgs)

        # Apply sobel on opt of it
        sobel_kernel = CreateKernel(kernel='sobel', axis=0).apply()
        sobel_imgs = Convolve(num_jobs=self.num_jobs).apply(conv_stretch, sobel_kernel)

        if do_debug:
            after_conv.append(conv_stretch)
            after_sobel.append(sobel_imgs)

        # All operations
        all_ops.append(sobel_imgs)

        # Take a Max across all configurations
        multi_stack = np.stack(all_ops, axis=0)

        if params['reduce_max']:
            multi_stack = np.max(multi_stack, axis=0)
        else:
            multi_stack = np.min(multi_stack, axis=0)

        # Apply HOG on the multi stack
        # hog_imgs = HOG(pixels_per_cell=(5, 5), num_jobs=20).apply(multi_stack, get_images=True)
        stretch = Exposure('stretch').apply(multi_stack)

        # Perform the HIG
        # hog_imgs = HOG(pixels_per_cell=(5, 5), num_jobs=self.num_jobs).apply(stretch, get_images=True)

        if do_debug:
            Show(num_images=10, seed=1234).show(
                (in_imgs, stretched_imgs,) + tuple(after_conv) + tuple(after_sobel) + (multi_stack, stretch))
        return stretch<|MERGE_RESOLUTION|>--- conflicted
+++ resolved
@@ -127,17 +127,13 @@
         if 'zero_bars' in kwargs:
             self.zero_bars = kwargs['zero_bars']
             del kwargs['zero_bars']
+
         else:
             self.zero_bars = False
-<<<<<<< HEAD
-=======
-            
-        if 'keep_bars' in kwargs:
             self.keep_bars = kwargs['keep_bars']
             del kwargs['keep_bars']
         else:
             self.keep_bars = False
->>>>>>> ed864eb7
 
         self.params = {}
         input_check(kwargs, 'pixels_per_cell', (3, 3), self.params, exception=False)
@@ -238,14 +234,10 @@
             out_imgs = (1 - final_hog) * in_imgs + final_hog * (
                         np.roll(in_imgs, shift=10, axis=-2) + np.roll(in_imgs, shift=-10, axis=-2)) / 2
         else:
-<<<<<<< HEAD
-            out_imgs = (1 - final_hog) * in_imgs
-=======
             if self.keep_bars:
                 out_imgs = final_hog * in_imgs
             else:
                 out_imgs = (1 - final_hog) * in_imgs
->>>>>>> ed864eb7
 
         if do_debug:
             Show(num_images=10, seed=1234).show((final_hog, in_imgs, out_imgs))
