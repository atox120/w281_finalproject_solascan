import os
import random
import cv2
import json
import copy
import numpy as np
import pandas as pd
from skimage import exposure
import matplotlib.pyplot as plt
from random import shuffle as shuf
from collections.abc import Iterable
import matplotlib.patches as patches
from matplotlib.colors import Normalize
from app.utils import input_check, ImageWrapper, chunk, line_split_string


class ImageLoader:
    """
    Easy loading, splitting into test and CV, and viewing of images


    """

    def __init__(self, shuffle=True, defect_class=None, is_not=False):
        """

        :param shuffle: Shuffle the samples before
        :param defect_class: None -> all defect classes. List -> ['FrontGridInterruption', 'Closed'], just these
            classes. string -> 'FrontGridInterruption', one class
        """
        
        self.shuffle = shuffle
        self.defect_class = defect_class
        self.is_not = is_not

        # Where the processed annotations csv file is stored.
        # if running windows, we need to change the backslashes to forward slashes. 
        if os.name == 'nt':
            this_file_location = os.path.abspath("").replace("\\", "/")
        else:
            this_file_location = os.path.abspath("")

        # This is the
        self.train_file_loc = os.path.join(this_file_location, "../data/images/train")
        self.test_file_loc = os.path.join(this_file_location, "../data/images/test")

        # These are the hand selected good files
        all_good = pd.read_csv("../data/andi_segmented.csv")
        all_bad = all_good[np.logical_not(all_good['clean'])]

        # Keep only FrontGrid from this file
        front_grid_df = pd.read_csv("../data/front_grid.csv")

        # Load the multiple DataFrames
        self.annotations_df = pd.read_csv("../data/processed_annotations.csv")
        self.train_files_df = pd.read_csv("../data/train.csv")
        self.test_files_df = pd.read_csv("../data/test.csv")

        # Remove all bad data files from annotations
        self.annotations_df = \
            self.annotations_df[np.logical_not(self.annotations_df['filename'].isin(all_bad['filename']))]

        # Remove all Front Grid Interruptions
        self.annotations_df = self.annotations_df[self.annotations_df['defect_class'] != 'FrontGridInterruption']
        # Add the hand selected ones back
        self.annotations_df = pd.concat((self.annotations_df, front_grid_df[self.annotations_df.columns]))
        
        ## Clean up the Cracks defect class 
        file_list = ['../data/Closed_.csv', '../data/Resistive_.csv', '../data/Isolated_.csv',
                     '../data/BrightSpot_.csv', '../data/Corrosion_.csv'
                    ]
        defect_list = ['Closed', 'Resistive', 'Isolated', 'BrightSpot', 'Corrosion']
        original_cols = self.annotations_df.keys()

        for i in range(len(file_list)):
            #Load corrections
            corrections = pd.read_csv(file_list[i])
            # Merge onto lain df
            image_combined = self.annotations_df.merge(corrections, left_on='filename', right_on='filename', how='left')
            # process the corrections
            image_combined['indx'] =image_combined.apply(
                lambda x: self.convert_annotations(x.clean, x.defect_class, f'{defect_list[i]}'), axis=1)
            # Apply filter
            corrected_df = image_combined[image_combined['indx']]
            # Revert to original columns
            self.annotations_df = corrected_df[original_cols]

        # Keep only one copy of the file and folder
        self.cv_files_df = pd.DataFrame()
        self.sample_df = pd.DataFrame()

        # Keep only rows with train data
        self.main_df = self.annotations_df.merge(self.train_files_df, on='filename', how='inner')
        self.test_df = self.annotations_df.merge(self.test_files_df, on='filename', how='inner')

        self.main_df['sno'] = list(range(0, self.main_df.shape[0]))

        # List of all defect classes
        self.defect_classes = self.annotations_df['defect_class'].unique().tolist()

        # Count of each class in complete dataset.
        self.instance_count = dict(self.annotations_df['defect_class'].value_counts())

    def __lshift__(self, n):

        return self.load_n(n, shuffle=self.shuffle, defect_classes=self.defect_class, is_not=self.is_not)
    
    def convert_annotations(self, x, y, filter_string):
        """converts type of annotation from the annotation checker into boolean
        :param x: the annotation as string. 
        :param y: the defect class to which this is applied
        :param filter_string: filter value
        :return: Boolean
        """

        if y == filter_string:
            if (x == 'TRUE') | (x == True) | (x == 'True'):
                return True
            elif (x == 'FALSE') | (x == 'spider') | (x == False) | (x == 'False'):
                return False
            else:
                return f"Debug {x} {y}"
        else:
            return True

    def split_train_cv(self,  train_split=0.8, seed=2**17):
        """
        Split train set in

        :param train_split:
        :param seed:
        :return:
        """

        train_and_cv_files_df = self.train_files_df.copy()

        # Set the seed for splitting train and CV
        np.random.seed(seed)
        unique_files = train_and_cv_files_df['filename'].unique()
        np.random.shuffle(unique_files)

        # These are the train and test sets
        train_set = unique_files[:int(unique_files.shape[0] * train_split)]
        cv_set = unique_files[int(unique_files.shape[0] * train_split):]

        # Split the train data
        # 1. Into train set
        self.train_files_df = train_and_cv_files_df[train_and_cv_files_df['filename'].isin(train_set)]
        # 2. Into CV set
        self.cv_files_df = train_and_cv_files_df[train_and_cv_files_df['filename'].isin(cv_set)]

    def n_instances(self, defect_class):
        # returns the number of instances in a given defect class

        return self.instance_count[defect_class]

    def load_n(self, n, shuffle=True, defect_classes=None, is_not=False):
        """
        Loads n images and returns a DataFrame with following schema:
            [filename, bounding_boxes, annotation_shape, segmentations]
            filename -> source image file.
            bounding_boxes -> extracted bounding box from the original segmentations
            annotation_shape -> the original segmentation shape (rect, circle, elipse, polygon).
            segmentations -> the original segmentation coordinates.

        :param n: Number of images to load
        :param shuffle: If True then random images are picked
        :param defect_classes: If None, then all defect classes are returned.
                             If a string, then that defect class is extracted
                             If a list, then all the defect classes in the list are extracted
        :return: DataFrame with samples

        Usage:


        """ 
        if defect_classes is not None:
            # If it is not a list then make it a list
            if not isinstance(defect_classes, list):
                if isinstance(defect_classes, str):
                    # Make it a list
                    defect_classes = [defect_classes, ]
                else:
                    raise ValueError('defect_classes can only be one of string(defect class name), '
                                     'list of string of defect classes or None(all classes)')
            if not set(defect_classes).issubset(set(self.defect_classes)):
                raise ValueError(f'Defect classes can only be one of {self.defect_classes}')
        else:
            defect_classes = copy.copy(self.defect_classes)

        # Shuffle if required
        if shuffle:
            self.main_df = self.main_df.sample(frac=1)
        else:
            self.main_df = self.main_df.sort_values(by='sno')

        # Return the DataFrame with the classes and the images
        # self.sample_df = self.main_df.groupby('defect_class').head(n) - #AT I think this shold be the last step.  
        self.sample_df = self.main_df[['filename', 'bounding_box_coords',
                                         'annotation_shape', 'region_shape_attributes',
                                         'defect_class']]
        
        # Process whether we are selecting the defect class (is_not = False) 
        # or all other classes except the defect class (is_not = True)
        if self.is_not:
<<<<<<< HEAD
            self.sample_df = self.sample_df[np.logical_not(self.sample_df['defect_class'].isin(defect_classes))]
=======
            fname_list = self.sample_df[self.sample_df['defect_class'].isin(defect_classes)].filename.unique().tolist()
            self.sample_df = self.sample_df[np.logical_not(self.sample_df['filename'].isin(fname_list))]
>>>>>>> 6b68b89c
        else:
            # If defect classes were provided then only keep the required ones
            self.sample_df = self.sample_df[self.sample_df['defect_class'].isin(defect_classes)]

        #Filter to get n instances. 
        self.sample_df = self.sample_df.head(n) 

        # Add the location of the files to read from
        self.sample_df['fileloc'] = [os.path.join(self.train_file_loc, x) for x in self.sample_df['filename']]

        return self.sample_df


class DefectViewer:
    """
    Visualizes defects and provides annotations in the form of bounding boxes or segmentations
    """

    def __init__(self, il_obj=None, resize_shape=(224, 224), row_chop=0, col_chop=0):
        """
        :param il_obj: Object of ImageLoader. Default(None)
        :param resize_shape: Shape to resize the images when Default(224, 224)
        :param row_chop: How many rows to remove from top and bottom
        :param col_chop: How many cols to remove from left and right
        """

        self.il_obj = il_obj
        self.resize_shape = resize_shape
        self.row_chop = row_chop
        self.col_chop = col_chop

    def __lshift__(self, sample_df):

        return ImageWrapper(self.shift_image_load(sample_df, self.resize_shape, (self.row_chop, self.col_chop)),
                            image_labels=sample_df['filename'].tolist(),
                            category='original', )

    @staticmethod
    def shift_image_load(in_df_filename_or_list, resize_shape=(224, 224), chop=(0, 0)):
        """
        Reads the images into numpy arrays from the source
        :param in_df_filename_or_list: if DataFrame then reads the fileloc colum of the DataFrame and creates an
            image column. If string then assumes that is a filename(with path) and returns numpy array. If list then
            assumes a list of filenames(with path) and returns a list of numpy arrays
        :param resize_shape:
        :param chop:
        :return: Numpy array of shape (N, W, H)
        """

        if isinstance(in_df_filename_or_list, pd.DataFrame):
            images = [cv2.cvtColor(cv2.imread(x), cv2.COLOR_BGR2GRAY) for x in in_df_filename_or_list['fileloc']]
        elif isinstance(in_df_filename_or_list, list):
            images = [cv2.cvtColor(cv2.imread(x), cv2.COLOR_BGR2GRAY) for x in in_df_filename_or_list]
            return images
        elif isinstance(in_df_filename_or_list, str):
            images = [cv2.cvtColor(cv2.imread(in_df_filename_or_list), cv2.COLOR_BGR2GRAY)]
        else:
            raise TypeError('in_df_filename_or_list can only be one of DataFrame, string or list')

        images = [cv2.resize(x, resize_shape, interpolation=cv2.INTER_CUBIC) for x in images]
        images = [x[chop[1]:-(chop[1] + 1), chop[0]:-(chop[0] + 1)] for x in images]
        images = np.stack(images, axis=0)

        # Convert from 0 to 1
        images = images/255.0

        return images

    # noinspection PyUnresolvedReferences
    @staticmethod
    def load_image(in_df_filename_or_list):
        """
        Reads the images into numpy arrays from the source

        :param in_df_filename_or_list: if DataFrame then reads the fileloc colum of the DataFrame and creates an
            image column. If string then assumes that is a filename(with path) and returns numpy array. If list then
            assumes a list of filenames(with path) and returns a list of numpy arrays
        :return:

        .. code-block:: python
            imgv = ImageLoader()
            imgv.load_n(10, defect_classes=None)
            dv = DefectViewer(imgv)
            dv.view_defects()
        """

        if isinstance(in_df_filename_or_list, pd.DataFrame):
            in_df_filename_or_list['image'] = [cv2.cvtColor(cv2.imread(x), cv2.COLOR_BGR2GRAY)
                                               for x in in_df_filename_or_list['fileloc']]
            return in_df_filename_or_list
        elif isinstance(in_df_filename_or_list, list):
            images = [cv2.imread(x) for x in in_df_filename_or_list]
            return images
        elif isinstance(in_df_filename_or_list, str):
            return cv2.imread(in_df_filename_or_list)
        else:
            raise TypeError('in_df_filename_or_list can only be one of DataFrame, string or list')

    @staticmethod
    def get_coords(coord_list):
        # Returns the coordinates from the annotations_df 'bounding_box' column when using universal bounding boxes.

        # Assumes format is [xmin, xmax, ymin, ymax]
        xmin = coord_list[0]
        xmax = coord_list[1]
        ymin = coord_list[2]
        ymax = coord_list[3]

        return [xmin, ymin, xmax - xmin, ymax - ymin]

    @staticmethod
    def draw_rectangular_patch(x, y, w, h, color_='red', alpha_=0.2):
        # Creates a rectanglar bounding box
        return patches.Rectangle(
            (x, y), w, h, linewidth=1, edgecolor=color_, facecolor='none', alpha=alpha_
        )

    @staticmethod
    def draw_polygon_patch(x, y, color_='green', alpha_=0.2):
        # Creates a polygon bounding box
        vector = np.column_stack((np.array(x), np.array(y)))
        poly = patches.Polygon(
            vector, color=color_, alpha=alpha_
        )
        return poly

    @staticmethod
    def draw_circle_patch(xy, radius, color_='blue', alpha_=0.2):
        # Creates a circular bounding region
        circle = patches.Circle(
            xy, radius, color=color_, alpha=alpha_
        )
        return circle

    @staticmethod
    def draw_elliptical_patch(xy, width, height, color_='yellow', alpha_=0.2, angle=0):
        # Creates a ellptical bounding region
        ellipse = patches.Ellipse(
            xy, width, height, angle, color=color_, alpha=alpha_
        )
        return ellipse

    @staticmethod
    def check_buffer(x, y, w, h, img, buffer):
        # Check that adding some buffer pixels does not go
        # outside the image bounds
        xmax = img.shape[1]
        ymax = img.shape[0]
        # Check x min
        if x - buffer < 0:
            x_ = 0
        else:
            x_ = x - buffer

        # Check y min
        if y - buffer < 0:
            y_ = 0
        else:
            y_ = y - buffer

        # Check x max
        if x + w + buffer > xmax:
            w_ = x + w
        else:
            w_ = x + w + buffer

        # Check y max
        if y + h + buffer > ymax:
            h_ = y + h
        else:
            h_ = y + h + buffer

        return x_, y_, w_, h_

    def _draw_annotation(self, ax, annotation_type, annotation):
        """

        :param ax:
        :param annotation_type:
        :param annotation:
        :return:
        """

        if annotation_type == 'bounding_box':
            # Create a rectangular patch
            rect = self.draw_rectangular_patch(*self.get_coords(eval(annotation)))
            ax.add_patch(rect)

        elif annotation_type == 'segmentations':
            # load the dictionary processed coordinates
            seg_dict = json.loads(annotation)
            if not seg_dict:
                return

            shape = seg_dict['name']

            if shape == 'polygon':
                all_x = seg_dict['all_points_x']
                all_y = seg_dict['all_points_y']
                polygon = self.draw_polygon_patch(all_x, all_y)
                ax.add_patch(polygon)

            elif shape == 'circle':
                xy = (seg_dict['cx'], seg_dict['cy'])
                radius = seg_dict['r']
                circle = self.draw_circle_patch(xy, radius)
                ax.add_patch(circle)

            elif shape == 'elipse':
                xy = (seg_dict['cx'], seg_dict['cy'])
                width = seg_dict['rx']
                height = seg_dict['ry']
                ellipse = self.draw_elliptical_patch(xy, width, height)
                ax.add_patch(ellipse)

            elif shape == 'rect':
                rect = self.draw_rectangular_patch(seg_dict['x'], seg_dict['y'], seg_dict['width'], seg_dict['height'])
                ax.add_patch(rect)

            elif shape == 'none':
                pass

    def view_defects(self, sample_df=None, group_by='defect_class', annotation_type='segmentations'):
        """
        View defect image without annotation and with annotations, side by side. Mark all annotations of the image

        :param sample_df:
        :param group_by:
        :param annotation_type:
        :return:
        """
        if self.il_obj is None:
            raise ValueError('Object of class Imageloader is a required input when view_defects function is used')

        # If samples are not provided then use the ones in ImadeLoader object
        sample_df = self.il_obj.sample_df if sample_df is None else sample_df
        if sample_df.empty:
            raise ValueError('Samples must either be provided as an input to this function or must be populated '
                             'in the ImageLoader class. Use method load_n in ImageLoader to create n image samples')

        if annotation_type == 'bounding_box':
            annotation_column = 'bounding_box_coords'
        elif annotation_type == 'segmentations':
            annotation_column = 'region_shape_attributes'
        else:
            raise KeyError('Annotation type can only be one of bounding_box or segmentations')

        # Load 'n' images
        sample_df = self.load_image(sample_df)

        # Create a separate visualization for each class
        for group_name, group_df in sample_df.groupby(group_by):

            #  Create multiple pairs of images
            fig = plt.figure(figsize=(6.4*2, 4.8*group_df.shape[0]))
            plt.suptitle(group_name)

            # Reset the index
            group_df = group_df.reset_index()

            for index, row in group_df.iterrows():

                # Get the filename for the image
                filename = row['filename']

                # Get all the annotations for this file
                this_file_df = self.il_obj.main_df[self.il_obj.main_df['filename'] == filename]

                # Keep only the annotations belonging to this class
                this_file_df = this_file_df[this_file_df['defect_class'] == group_name]

                # Add a subplot to the figure
                # noinspection PyTypeChecker
                ax = fig.add_subplot(group_df.shape[0], 2, index*2 + 1)

                # Show
                ax.imshow(row['image'], cmap='gray', norm=Normalize(vmin=0, vmax=1, clip=True))
                ax.set_title(filename)

                # Add a subplot to the figure
                # noinspection PyTypeChecker
                ax = fig.add_subplot(group_df.shape[0], 2, index*2 + 2)

                # Show the defect annotations
                ax.imshow(row['image'], cmap='gray', norm=Normalize(vmin=0, vmax=1, clip=True) )
                ax.set_title(group_name)

                for annotation in this_file_df[annotation_column]:
                    self._draw_annotation(ax, annotation_type, annotation)

        plt.show()


class Show:
    """

    """

    def __init__(self, save_filename=None, do_show=True, num_images=None, seed=None):
        """

        :param save_filename: Filename to save the output
        :param do_show: Display a plot or not
        :param num_images: If None then all images, otherwise the number listed
        :param seed: Used for shuffling indices when show is used with num_images
        """

        self.save_filename = save_filename
        self.do_show = do_show
        self.num_images = num_images
        self.seed = seed

    @staticmethod
    def _chk_shape(in_imgs):
        if len(in_imgs.shape) == 2:
            in_imgs = in_imgs[np.newaxis, :]

        return in_imgs

    def __lshift__(self, in_imw):
        """

        :param in_imw: ImageWrapper object or Iterable of ImageWrapper objects
        :return:
        """

        if not isinstance(in_imw, Iterable):
            in_imw = [in_imw, ]

        in_imgs = [x.images for x in in_imw]

        # Any one ImageWrapper object has the required image filenames
        self.show(in_imgs, category=[x.category for x in in_imw], image_labels=in_imw[0].image_labels)

        return in_imw

    def show(self, in_imgs, category=None, image_labels=None):
        """

        :param in_imgs: List or tuple of numpy array of shape (W, H) or (N, W, H)
        :param category: Image category(title)
        :param image_labels: Label for each sample of image
        :return:
        """

        if isinstance(in_imgs, np.ndarray):
            in_imgs = [in_imgs, ]

        # Number of cols and number of rows
        n_cols = len(in_imgs)
        self.num_images = in_imgs[0].shape[0] if self.num_images is None else self.num_images

        n_rows = min(in_imgs[0].shape[0], self.num_images)
        fig = plt.figure(figsize=(6.4*n_cols, 4.8*n_rows))

        # Which images to plot
        total_rows = in_imgs[0].shape[0]
        accepted_rows = list(range(total_rows))
        if self.seed is not None:
            random.seed(self.seed)
        shuf(accepted_rows)

        if self.num_images is not None:
            accepted_rows = accepted_rows[:self.num_images]

        # Assumes every item on the list has the same number of dimensions
        # Walk through every image
        plt_rows = 0
        for row_cnt in range(total_rows):
            # Only those rows that were accepted are plotted
            if row_cnt not in accepted_rows:
                continue

            # Walk through every column of the image
            for col_cnt in range(len(in_imgs)):
                img_cnt = plt_rows*n_cols + col_cnt + 1
                ax = fig.add_subplot(n_rows, n_cols, img_cnt)
                ax.imshow(np.squeeze(in_imgs[col_cnt][row_cnt, :, :]), cmap='gray',
                          norm=Normalize(vmin=0, vmax=1, clip=True))

                if col_cnt == 0 and image_labels is not None:
                    ax.set_ylabel(chunk(image_labels[row_cnt]), size='large')

                # Add a column label if row is 0
                if plt_rows == 0 and category is not None:
                    ax.set_title(category[col_cnt])

            plt_rows += 1

        plt.tight_layout()
        if self.save_filename is not None:
            plt.savefig(self.save_filename)

        if self.do_show:
            plt.show()
        else:
            plt.close()

        return in_imgs


class Exposure:

    def __init__(self, mode='histo', consume_kwargs=True, **kwargs):
        """

        :param mode: Histo, Gamma,
        :param consume_kwargs:
        :param kwargs:
        """

        accepted_modes = ['stretch', 'histo', 'adaptive', 'sigmoid', 'gamma', 'invert', 'mean_norm', 'dynamic_sigmoid']
        if mode not in accepted_modes:
            raise KeyError(f'Unsupported mode, it should be one of {accepted_modes}')
        self.mode = mode

        self.params = {}
        # indict, key, default, out_dict, exception=False
        if mode == "adaptive":
            # Check if kernel_size input is provided
            input_check(kwargs, 'kernel_size', None, self.params, exception=False)

            # Check if clip input is provided
            input_check(kwargs, 'clip_limit', None, self.params, exception=False)

            # Check if clip input is provided
            input_check(kwargs, 'nbins', None, self.params, exception=False)
        elif mode == 'sigmoid' or mode == 'dynamic_sigmoid':
            # Check if kernel_size input is provided
            input_check(kwargs, 'cutoff', 0.5, self.params, exception=False)

            # Check if clip input is provided
            input_check(kwargs, 'gain', 10, self.params, exception=False)

            # Check if clip input is provided
            input_check(kwargs, 'inverse', False, self.params, exception=False)
        elif mode == 'gamma':
            # Check if kernel_size input is provided
            input_check(kwargs, 'gamma', 1, self.params, exception=True)

            # Check if clip input is provided
            input_check(kwargs, 'gain', 1, self.params, exception=False)

        if consume_kwargs and kwargs:
            raise KeyError(f'Unused keys in kwargs {kwargs.keys()}')

    def __lshift__(self, in_imw):
        """

        :param in_imw:
        :return:
        """

        if isinstance(in_imw, Iterable):
            # noinspection PyUnresolvedReferences
            in_imw = in_imw[-1]

        # These are the images we want to process
        in_imgs = in_imw.images

        # This is the processed nd array
        out_imgs = self.apply(in_imgs)

        # Add the
        category = f'\n Exposure mode {self.mode} with params {self.params}' if self.params else \
                   f'\n Exposure mode {self.mode}'
        category = in_imw.category + line_split_string(category)

        out_imw = ImageWrapper(out_imgs, category=category, image_labels=copy.deepcopy(in_imw.image_labels))

        return in_imw, out_imw

    def apply(self, in_imgs):

        if self.mode == 'histo':
            return self.histogram_equalization(in_imgs)
        elif self.mode == 'stretch':
            return self.contrast_stretching(in_imgs)
        elif self.mode == 'sigmoid':
            return self.adjust_sigmoid(in_imgs)
        elif self.mode == 'dynamic_sigmoid':
            return self.adjust_sigmoid_dynamic(in_imgs)
        elif self.mode == 'gamma':
            return self.adjust_gamma(in_imgs)
        elif self.mode == 'adaptive':
            return self.adaptive_histogram_equalization(in_imgs)
        elif self.mode == 'invert':
            return self.invert(in_imgs)
        elif self.mode == 'mean_norm':
            return self.mean_norm(in_imgs)
        else:
            raise KeyError('Hmm... something went wrong')

    @staticmethod
    def contrast_stretching(in_imgs):
        """
        Stretches the values of the pixels from 0 to 1, irrespective of teh starting scale

        :param in_imgs: Input images of shape (N, W, H)
        :return:
        """

        all_min = np.min(in_imgs, axis=(-2, -1), keepdims=True)
        all_max = np.max(in_imgs, axis=(-2, -1), keepdims=True)
        out_img = (in_imgs - all_min) / (all_max - all_min)

        return out_img

    def adjust_sigmoid(self, in_imgs):
        """
        Performs a sigmoid correction on the input image

        :param in_imgs: Input images of shape (N, W, H)
        :return:
        """

        # Sign for the sigmoid
        sign = -1 if self.params['inverse'] else 1

        # Cutoff point for the sigmoid
        cutoff = self.params['cutoff']

        # Gain parameter controls the steepness of the sigmoid
        gain = self.params['gain']

        return 1/(1 + np.exp(-sign * gain * (in_imgs - cutoff)))
    
    def adjust_sigmoid_dynamic(self, in_imgs):
        """
        Performs a sigmoid correction on the input image

        :param in_imgs: Input images of shape (N, W, H)
        :return:
        """

        # Sign for the sigmoid
        sign = -1 if self.params['inverse'] else 1

        # Cutoff point for the sigmoid
        cutoff = self.params['cutoff']

        # Gain parameter controls the steepness of the sigmoid
        gain = self.params['gain']
        max_vals = in_imgs.max(axis=(-2, -1))
        min_vals = in_imgs.min(axis=(-2, -1))
        out_imgs = []
        for img, maxv, minv in zip(in_imgs, max_vals, min_vals):
            # Data range
            val_range = maxv - minv
            # Fraction at which to make the cutoff
            cut_val = minv + (val_range * cutoff)
            # This is the sigmoid adjusted image
            adjusted = 1/(1 + np.exp(-sign * gain * (img - cut_val)))
            out_imgs.append(adjusted)
        out_imgs = np.stack(out_imgs)

        return out_imgs

    def adjust_gamma(self, in_imgs):
        """
        Performs a sigmoid correction on the input image

        :param in_imgs: Input images of shape (N, W, H)
        :return:
        """

        # Gamma value
        gamma = self.params['gamma']

        # Gain parameter controls the steepness of the gamma
        gain = self.params['gain']

        return gain*(in_imgs**gamma)

    @staticmethod
    def invert(in_imgs):
        """
        Inverts the brightness of the image

        :param in_imgs: Input images of shape (N, W, H)
        :return:
        """

        in_imgs = 1 - in_imgs

        return in_imgs

    @staticmethod
    def mean_norm(in_imgs):
        """
        Shifts the image such that the mean is at 0.5

        :param in_imgs: Input images of shape (N, W, H)
        :return:
        """

        mean = np.mean(in_imgs, axis=(-2, -1), keepdims=True)
        in_imgs += (0.5 - mean)

        # Ensure the results are within bound
        in_imgs[in_imgs < 0] = 0
        in_imgs[in_imgs > 1] = 1

        return in_imgs

    def adaptive_histogram_equalization(self, in_imgs):
        """
        Contrast limited adaptive histogram equalization of each image

        :param in_imgs: Input images of shape (N, W, H)
        :return:
        """

        # Convert the input to integer datatype
        in_imgs = (in_imgs * 255).astype('uint8')

        # Returns the counts per axis
        equalized_histo = [exposure.equalize_adapthist(x, **self.params) for x in in_imgs]

        return np.stack(equalized_histo, axis=0)

    def histogram_equalization(self, in_imgs):
        """
        Standard histogram equalization of each image

        :param in_imgs: Input images of shape (N, W, H)
        :return:
        """

        # Convert the input to integer datatype
        in_imgs = (in_imgs * 255).astype('uint8')

        # Returns the counts per axis
        equalized_histo = [exposure.equalize_hist(x, **self.params) for x in in_imgs]

        return np.stack(equalized_histo, axis=0)


if __name__ == '__main__':
    imgv = ImageLoader()

    do_test_equalization = True
    if do_test_equalization:
        sdf = imgv.load_n(1, defect_classes='FrontGridInterruption')
        dv = DefectViewer(imgv)

        imgs = DefectViewer() << (ImageLoader(defect_class='FrontGridInterruption') << 50)
        Show(num_images=3, seed=43) << imgs

        # Equalize using sigmoid
        # eq = Equalize(mode='sigmoid', gain=10, cutoff=0.5, inverse=True)
        # eq = Equalize(mode='gamma', gain=1, gamma=0.2)
        Show(num_images=3, seed=43) << (Exposure(mode='dynamic_sigmoid') << imgs)

        # eq.histogram_equalization(imgs)
        # eq.adaptive_histogram_equalization(imgs)

    do_test_loader = False
    if do_test_loader:
        # Load all defects
        all_defects = imgv.load_n(10, defect_classes=None)

        # Load one defect, input is a string
        one_defect = imgv.load_n(10, defect_classes=imgv.defect_classes[0])

        # Load one defect, input is a string
        two_defects = imgv.load_n(10, defect_classes=imgv.defect_classes[:2])

        if all_defects.empty or one_defect.empty or two_defects.empty:
            raise ValueError('Unexpectedly, one or more of the DataFrames was empty')

    do_test_viewer = False
    if do_test_viewer:

        # Load all defects
        imgv.load_n(10, defect_classes=None)
        dv = DefectViewer(imgv)
        dv.view_defects()

    print('Complete')<|MERGE_RESOLUTION|>--- conflicted
+++ resolved
@@ -203,12 +203,8 @@
         # Process whether we are selecting the defect class (is_not = False) 
         # or all other classes except the defect class (is_not = True)
         if self.is_not:
-<<<<<<< HEAD
-            self.sample_df = self.sample_df[np.logical_not(self.sample_df['defect_class'].isin(defect_classes))]
-=======
             fname_list = self.sample_df[self.sample_df['defect_class'].isin(defect_classes)].filename.unique().tolist()
             self.sample_df = self.sample_df[np.logical_not(self.sample_df['filename'].isin(fname_list))]
->>>>>>> 6b68b89c
         else:
             # If defect classes were provided then only keep the required ones
             self.sample_df = self.sample_df[self.sample_df['defect_class'].isin(defect_classes)]
