--- conflicted
+++ resolved
@@ -1,17 +1,19 @@
 import cv2
 import numpy as np
-
 from collections.abc import Iterable
-from scipy.ndimage import convolve, convolve1d
-from scipy.signal.windows import gaussian
-<<<<<<< HEAD
-from skimage.feature import canny as sk_canny
-from skimage.feature import hog as sk_hog
-
-from app.imager import ImageLoader, DefectViewer
-=======
 from app.imager import ImageLoader, DefectViewer, Show
->>>>>>> 0b2aefac
+
+
+def input_check(indict, key, default, out_dict, exception=False):
+    try:
+        out_dict[key] = indict[key]
+        del indict[key]
+    except KeyError:
+        if exception:
+            raise KeyError(f'{key} is a required input and was not provided')
+        else:
+            if default is not None:
+                out_dict[key] = default
 
 
 class FFT:
@@ -64,7 +66,7 @@
         win = win / np.mean(win)
 
         # Make the dimensions such that it works for the element wise multiplication
-        for _ in range(len(in_img.shape)-2):
+        for _ in range(len(in_img.shape) - 2):
             win = win[np.newaxis, :]
 
         return win
@@ -154,7 +156,7 @@
         orig_img, fft_mag, fft_phase = fft_out
 
         # FFT function returns magnitude in log scale, bring it back to linear
-        fft_mag = 10**fft_mag
+        fft_mag = 10 ** fft_mag
 
         if self.mask is not None:
             fft_mag = fft_mag * self.mask
@@ -175,8 +177,8 @@
         # Create an ones mask
         self.shape = in_imgs.shape[-2:]
         self.mask = np.ones(self.shape)
-        self.center = np.array([int(x/2) for x in self.shape])
-        self.circle_center = np.array([((x-1)/2) for x in self.shape])
+        self.center = np.array([int(x / 2) for x in self.shape])
+        self.circle_center = np.array([((x - 1) / 2) for x in self.shape])
 
     def horizontal_from_center(self, left_width, right_width, height, val=0):
         """
@@ -196,7 +198,7 @@
         :return:
         """
 
-        left = self.center[0]-int(width/2)
+        left = self.center[0] - int(width / 2)
         top = self.center[1] - top_height
         height = top_height + bottom_height
 
@@ -209,8 +211,8 @@
         """
 
         # Get the top left corner relative to center
-        left = self.center[0] - int(width/2)
-        top = self.center[1] - int(height/2)
+        left = self.center[0] - int(width / 2)
+        top = self.center[1] - int(height / 2)
         self.offset_box(left, top, width, height, val)
 
     def offset_box(self, left, top, width, height, val=0):
@@ -218,7 +220,7 @@
 
         :return:
         """
-        self.mask[left:left+width, top:top+height] = val
+        self.mask[left:left + width, top:top + height] = val
 
     def center_circle(self, radius, inside=True, val=0):
         """
@@ -242,7 +244,7 @@
 
         # These are all the X and Y's that make up a circle
         x, y = np.meshgrid(range(self.shape[0]), range(self.shape[1]))
-        r = np.sqrt((x-center_x)**2 + (y-center_y)**2)
+        r = np.sqrt((x - center_x) ** 2 + (y - center_y) ** 2)
 
         # This is the radius of the circle
         if inside:
@@ -257,400 +259,10 @@
         self.mask[x, y] = val
 
 
-class CreateKernel:
-    """
-    Creates and applies a filter to an input image.
-    """
-
-    def __init__(self, dim=2, kernel='gaussian', **kwargs):
-        """
-
-        :param dim:
-        :param kernel: Type of kernel to create options include:
-            'gaussian': gaussian kernel
-            'sobel': sobel filter
-            'prewitt filter': 
-            'custom': custom specified kernel
-        :return:
-        """
-
-        self.dim = dim
-        self.missing_list = []
-        self.kernel_params = kwargs
-
-        # Create a gaussian kernel
-        if kernel == 'gaussian':
-            # Check all parameters are passed
-            self.required_params = ['size', 'std']
-            self._check_required_params()
-
-            self.kernel_type = kernel
-            self.kernel_val = self.generate_gaussian_kernel()
-
-        # Create a prewitt filter
-        elif kernel == 'prewitt':
-            # Check all parameters are passed
-            self.required_params = ['axis']
-            self._check_required_params()
-
-            self.kernel_type = kernel
-            self.kernel_val = self.generate_prewitt_kernel()
-
-        # Create a sobel filter
-        elif kernel == 'sobel':
-            # Check all parameters are passed
-            self.required_params = ['axis']
-            self._check_required_params()
-
-            self.kernel_type = kernel
-            self.kernel_val = self.generate_sobel_kernel()
-            
-        # pass a custom kernel
-        elif kernel == 'custom':
-            # Check all parameters are passed
-            self.required_params = ['custom_kernel']
-            self._check_required_params()
-
-            self.kernel_type = kernel
-            self.kernel_params = kwargs
-            self.kernel_val = self.kernel_params['custom_kernel']
-
-        else:
-            raise KeyError('Kernel type not recognised. Allowable values: gaussian, custom, prewitt, sobel')
-
-    def get(self):
-
-        return self.kernel_val
-
-    def __lshift__(self, in_imgs):
-        """
-        Applies a kernel to images and returns that image with the kernel applied.
-        :param in_imgs:
-        :return:
-        """
-        return in_imgs, self.kernel_val
-
-    def _check_required_params(self):
-        """
-        Checks that all the required kwargs have been passed
-        :param :
-        :return:
-        """
-
-        for param in self.required_params:
-            if param not in self.kernel_params.keys():
-                self.missing_list.append(param)
-            else:
-                pass
-        
-        # Check all required parameters are there:
-        if len(self.missing_list) > 0:
-            raise KeyError(f'Missing required parameters: {missing_list}')
-
-    def generate_gaussian_kernel(self):
-        """
-        Generates a gaussian kernel. Requires the size and std to be parsed during
-        instantiation as part of key-value kwargs. 
-        
-        :param :
-        :return: numpy array with the filter 
-        """
-        # Extract size and sigma
-        size = self.kernel_params['size']
-        std = self.kernel_params['std']
-
-        # Create 1d kernel
-        gaussian_1d = gaussian(size, std, sym=True)
-
-        if self.dim == 1:
-            return gaussian_1d / gaussian_1d.sum()
-
-        elif self.dim == 2:
-            # Create 2d filter and normalise
-            gaussian_2d = np.outer(gaussian_1d, gaussian_1d)
-            return gaussian_2d / gaussian_2d.sum()
-        
-    def generate_sobel_kernel(self):
-        """
-        Generates a sobel kernel, requires the 'axis' argument to be parsed during 
-        instantiation.
-        ** Note by definition, this is a 2D kernel, thus if the dimension argument is 
-        1 this will be overridden to a 2D kernel. **
-        
-        :param :
-        :return: numpy array with the filter 
-        """
-        # Extract axis
-        axis = self.kernel_params['axis']
-
-        if self.dim == 1:
-            print('Warning, forcing 2D dimensionality, despite 1D being specified')
-            self.dim = 2
-        
-        #Check axis and create filter
-        if int(axis) not in (0,1):
-            raise ValueError(f'for a 2D sobel filter, axis must be equal to 0 or 1 but \'{axis}\' was provided.')
-        elif int(axis) == 0:
-            return np.array([[1,0,-1],[2,0,-2],[1,0,-1]])
-        elif int(axis) == 1:
-            return np.array([[1,0,-1],[2,0,-2],[1,0,-1]]).T
-                              
-    def generate_prewitt_kernel(self):
-        """
-        Generates a prewitt kernel, requires the 'axis' argument to be parsed during 
-        instantiation.
-        ** Note by definition, this is a 2D kernel, thus if the dimension argument is 
-        1 this will be overridden to a 2D kernel. **
-        
-        :param :
-        :return: numpy array with the filter 
-        """
-        # Extract axis
-        axis = self.kernel_params['axis']
-
-        if self.dim == 1:
-            print('Warning, forcing 2D dimensionality, despite 1D being specified')
-            self.dim = 2
-        
-        #Check axis and create filter
-        if int(axis) not in (0,1):
-            raise ValueError(f'for a 2D prewitt filter, axis must be equal to 0 or 1 but \'{axis}\' was provided.')
-        elif int(axis) == 0:
-            return np.array([[1,0,-1],[1,0,-1],[1,0,-1]])
-        elif int(axis) == 1:
-            return np.array([[1,0,-1],[1,0,-1],[1,0,-1]]).T
-
-        
-class Convolve:
-    """
-    Convolves a kernel with the array
-    """
-
-    def __init__(self, **kwargs):
-        """
-
-        :param mode: Convolution model.
-                    See https://docs.scipy.org/doc/scipy/reference/generated/scipy.ndimage.convolve1d.html
-        :param cval: If mode is constant then this value will be used.
-        :param axis or axes: The axis of input along which to convolve.
-                    Default is -1 for one dimensional and (-2, -1) for 2D
-        """
-
-        try:
-            self.axis = kwargs['axis']
-        except KeyError:
-            try:
-                self.axis = kwargs['axes']
-            except KeyError:
-                self.axis = None
-
-        # Mode for treating the edges
-        try:
-            self.mode = kwargs['mode']
-        except KeyError:
-            self.mode = 'reflect'
-
-        self.cval = 0.0
-        if self.mode == 'constant':
-            try:
-                self.cval = kwargs['cval']
-            except KeyError:
-                pass
-
-    def __lshift__(self, kern_out):
-        """
-        Applies a kernel to images and returns that image with the kernel applied.
-        :param kern_out: Output of the Kernel class (images, kernel)
-        :return:
-        """
-
-        in_imgs, kernel = kern_out
-
-        return self.apply_filter(in_imgs, kernel)
-
-    def apply_filter(self, in_imgs, kernel):
-        """
-        Wrapper for the scipy.signal.convolve2d method:
-        https://docs.scipy.org/doc/scipy/reference/generated/scipy.signal.convolve2d.html#scipy.signal.convolve2d
-        Wrapper for the scipy.signal.convolve1d method:
-        https://docs.scipy.org/doc/scipy/reference/generated/scipy.ndimage.convolve1d.html
-
-        :param in_imgs: The array to apply the filter to
-        :param kernel: Kernel weights
-        :return: array with the filter applied
-        """
-
-        # Number of dimensions in convolution
-        dim = np.sum([x > 1 for x in kernel.shape])
-        if dim <= 1:
-            dim = 1
-            kernel = kernel.flatten()
-
-            axis = -1 if self.axis is None else self.axis
-        else:
-            axis = (-2, -1) if self.axis is None else self.axis
-
-            # Expand the kernel to the dimensions of interest
-            for _ in range(len(in_imgs.shape)-2):
-                kernel = kernel[np.newaxis, :]
-
-        if dim == 1:
-            return in_imgs, convolve1d(in_imgs, kernel, mode=self.mode, axis=axis)
-        elif dim == 2:
-            # Create 2d filter and normalise
-            return in_imgs, convolve(in_imgs, kernel, mode=self.mode, cval=self.cval)
-
-class Canny:
-    """
-    Applies a canny filter to the image
-    Wrapper for the skimage implementation
-    https://scikit-image.org/docs/stable/auto_examples/edges/plot_canny.html
-    """
-
-    def __init__(self, sigma, low_threshold=None, high_threshold=None, 
-                 mask=None, use_quantiles=False, mode='constant', cval=0.0):
-        """
-        :param sigma: Standard deviation of the gaussian filter. 
-        :return:  
-        """
-        
-        self.sigma = sigma
-        self.lt = low_threshold 
-        self.ht = high_threshold 
-        self.msk = mask 
-        self.uq = use_quantiles
-        self.mde = mode
-        self.cval = cval       
-
-    def __lshift__(self, in_imgs):
-        """
-        Applies a kernel to images and returns that image with the kernel applied.
-        
-        :param kern_out: Output of the Kernel class (images, kernel)
-        :return:
-        """
-        return in_imgs, self.apply_filter(in_imgs)
-            
-    def apply_filter(self, in_imgs):
-        """
-        Applies a canny filter, essentially a wrapper for the scikit-image.feature.canny() method.
-        
-        To do: not vectorised. Perhaps can be implemented with joblib?
-        https://scikit-image.org/docs/stable/user_guide/tutorial_parallelization.html
-        
-        """
-        # For loop to apply the canny function to each img in the image array
-        out_array = np.array([sk_canny(in_imgs[i], sigma=self.sigma, low_threshold=self.lt, high_threshold=self.ht, 
-                              mask=self.msk, use_quantiles=self.uq, mode=self.mde, cval=self.cval
-                                ) for i in range(len(in_imgs))])
-        
-        return out_array    
-
-
-
-class HOG:
-    """
-    Extracts a histogram of orineted gradients for an input image. 
-    Wrapper for the skimage implementation
-    https://scikit-image.org/docs/stable/api/skimage.feature.html#skimage.feature.hog
-
-    """
-
-    def __init__(self, orientations=9, pixels_per_cell=(8, 8), cells_per_block=(3, 3), 
-                 block_norm='L2-Hys', transform_sqrt=False, feature_vector=True):
-        """
-        Note the following parameters are not configurable given our datapoints:
-        - visualize = True: returns the image of the HOG
-        - multichannel = False: does not allow multichannel images.
-        - channel_axis = None: does not allow specification of the channel axis. 
-        
-        :param orientation: number of orientation bins.
-        :param pixels_per_cell: tupel of the number of cells per block. 
-        
-        :return:  
-        """
-        
-        self.orn = orientations
-        self.ppc = pixels_per_cell 
-        self.cpb = cells_per_block 
-        self.bn = block_norm 
-        self.sqrt = transform_sqrt
-        self.fv = feature_vector
-        self.viz = True # do not adjust - always return visualisation   
-
-    def __lshift__(self, in_imgs):
-        """
-        Applies a filter to images and returns that image with the filter applied.
-        
-        :param in_imgs: Output of the Kernel class (images, kernel)
-        :return: original images, the filtered image.
-        """
-        return in_imgs, self.apply_filter(in_imgs)
-            
-    def apply_filter(self, in_imgs):
-        """
-        Applies a canny filter, essentially a wrapper for the scikit-image.feature.hog() method.
-        
-        To do: not vectorised. Perhaps can be implemented with joblib?
-        https://scikit-image.org/docs/stable/user_guide/tutorial_parallelization.html
-        
-        """
-        # For loop to apply the HOG filter to each img in the image array
-        # the sk_hog method returns a tuple, and we are only interested in the image, 
-        # which is the second element.
-        processed = [sk_hog(in_imgs[i], orientations=self.orn, pixels_per_cell=self.ppc, 
-                                     cells_per_block=self.cpb, block_norm=self.bn, transform_sqrt=self.sqrt, 
-                                     visualize = True, feature_vector=self.fv
-                                    ) for i in range(len(in_imgs))]
-        
-        # return only the hog image. 
-        out_array = np.array([out_pair[1] for out_pair in processed])
-        
-        return out_array
-    
-    
 if __name__ == '__main__':
-
-    do_kernel = True
-    if do_kernel:
-        n_samples = 10
-        images = DefectViewer() << (ImageLoader(defect_class='FrontGridInterruption') << n_samples)
-
-        # ck = CreateKernel(bim=2, kernel='gaussian', size=3, std=8)
-        c_imgs = Convolve() << (CreateKernel(dim=2, kernel='gaussian', size=3, std=8) << images)
-
-        # Show the original image
-        Show('2dgaussian') << c_imgs
-
-        # ck = CreateKernel(bim=2, kernel='gaussian', size=3, std=8)
-        # Make first 10 rows 0
-        images[:, :10, :] = 0
-        c_imgs = Convolve(axis=-1) << (CreateKernel(dim=1, kernel='gaussian', size=10, std=8) << images)
-
-        # Show the original image
-        Show('1dgaussian_y') << c_imgs
-
-        # ck = CreateKernel(bim=2, kernel='gaussian', size=3, std=8)
-        c_imgs = Convolve(axis=-2) << (CreateKernel(dim=1, kernel='gaussian', size=10, std=8) << images)
-        
-        # Show the original image
-        c_imgs = Show('1dgaussian_x') << c_imgs
-        
-        # test sobel filter
-        c_imgs = Convolve(axis=-2) << (CreateKernel(dim=2, kernel='sobel', axis=0) << images)
-        
-        # Show the original image
-        Show('2dgaussian') << c_imgs
-        
-        # test prewitt filter
-        c_imgs = Convolve(axis=-2) << (CreateKernel(dim=2, kernel='prewitt', axis=0) << images)
-        
-        # Show the original image
-        Show('2dgaussian') << c_imgs
 
     do_create_mask = False
     if do_create_mask:
-
         # Create a 10X10 image
         cm = CreateOnesMask(np.zeros((10, 10)))
         cm.horizontal_from_center(left_width=3, right_width=3, height=4)
