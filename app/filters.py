import copy
import numpy as np
from scipy.signal.windows import gaussian
from scipy.ndimage import convolve, convolve1d
from skimage.feature import hog as sk_hog
from skimage.feature import canny as sk_canny
from app.imager import ImageLoader, DefectViewer, Show
<<<<<<< HEAD
from app.utils import input_check
=======
from app.utils import input_check, ImageWrapper, line_split_string
>>>>>>> 98743c5a


class CreateKernel:
    """
    Creates and applies a filter to an input image.
    """

    def __init__(self, dim=2, kernel='gaussian', **kwargs):
        """

        :param dim:
        :param kernel: Type of kernel to create options include:
            'gaussian': gaussian kernel
            'sobel': sobel filter
            'prewitt filter':
            'custom': custom specified kernel
        :return:
        """

        self.dim = dim
        self.missing_list = []
        self.kernel_params = kwargs

        # Create a gaussian kernel
        if kernel == 'gaussian':
            # Check all parameters are passed
            self.required_params = ['size', 'std']
            self._check_required_params()

            self.kernel_type = kernel
            self.kernel_val = self.generate_gaussian_kernel()

        # Create a prewitt filter
        elif kernel == 'prewitt':
            # Check all parameters are passed
            self.required_params = ['axis']
            self._check_required_params()

            self.kernel_type = kernel
            self.kernel_val = self.generate_prewitt_kernel()

        # Create a sobel filter
        elif kernel == 'sobel':
            # Check all parameters are passed
            self.required_params = ['axis']
            self._check_required_params()

            self.kernel_type = kernel
            self.kernel_val = self.generate_sobel_kernel()

        # pass a custom kernel
        elif kernel == 'custom':
            # Check all parameters are passed
            self.required_params = ['custom_kernel']
            self._check_required_params()

            self.kernel_type = kernel
            self.kernel_params = kwargs
            self.kernel_val = self.kernel_params['custom_kernel']

        else:
            raise KeyError('Kernel type not recognised. Allowable values: gaussian, custom, prewitt, sobel')

    def get(self):

        return self.kernel_val

    def __lshift__(self, in_imw):
        """
        Applies a kernel to images and returns that image with the kernel applied.
        :param in_imw:
        :return:
        """

        # If it is the output of a different function then take the last value in the tuple
        if isinstance(in_imw, tuple):
            in_imw = in_imw[-1]

        if self.kernel_params:
            category = f'\n kernel type {self.kernel_type} with params {self.kernel_params}'
        else:
            category = f'\n kernel type {self.kernel_type}'
        category = in_imw.category + line_split_string(category)

        out_imw = ImageWrapper(in_imw.images, category=category, image_labels=copy.deepcopy(in_imw.image_labels))

        return out_imw, self.kernel_val

    def _check_required_params(self):
        """
        Checks that all the required kwargs have been passed
        :param :
        :return:
        """

        for param in self.required_params:
            if param not in self.kernel_params.keys():
                self.missing_list.append(param)
            else:
                pass

        # Check all required parameters are there:
        if len(self.missing_list) > 0:
            raise KeyError(f'Missing required parameters: {self.missing_list}')

    def generate_gaussian_kernel(self):
        """
        Generates a gaussian kernel. Requires the size and std to be parsed during
        instantiation as part of key-value kwargs.

        :param :
        :return: numpy array with the filter
        """
        # Extract size and sigma
        size = self.kernel_params['size']
        std = self.kernel_params['std']

        # Create 1d kernel
        gaussian_1d = gaussian(size, std, sym=True)

        if self.dim == 1:
            return gaussian_1d / gaussian_1d.sum()

        elif self.dim == 2:
            # Create 2d filter and normalise
            gaussian_2d = np.outer(gaussian_1d, gaussian_1d)
            return gaussian_2d / gaussian_2d.sum()

    def generate_sobel_kernel(self):
        """
        Generates a sobel kernel, requires the 'axis' argument to be parsed during
        instantiation.
        ** Note by definition, this is a 2D kernel, thus if the dimension argument is
        1 this will be overridden to a 2D kernel. **

        :param :
        :return: numpy array with the filter
        """
        # Extract axis
        axis = self.kernel_params['axis']

        if self.dim == 1:
            print('Warning, forcing 2D dimensionality, despite 1D being specified')
            self.dim = 2

        # Check axis and create filter
        if int(axis) not in (0, 1):
            raise ValueError(f'for a 2D sobel filter, axis must be equal to 0 or 1 but \'{axis}\' was provided.')
        elif int(axis) == 0:
            return np.array([[1, 0, -1], [2, 0, -2], [1, 0, -1]])
        elif int(axis) == 1:
            return np.array([[1, 0, -1], [2, 0, -2], [1, 0, -1]]).T

    def generate_prewitt_kernel(self):
        """
        Generates a prewitt kernel, requires the 'axis' argument to be parsed during
        instantiation.
        ** Note by definition, this is a 2D kernel, thus if the dimension argument is
        1 this will be overridden to a 2D kernel. **

        :param :
        :return: numpy array with the filter
        """
        # Extract axis
        axis = self.kernel_params['axis']

        if self.dim == 1:
            print('Warning, forcing 2D dimensionality, despite 1D being specified')
            self.dim = 2

        # Check axis and create filter
        if int(axis) not in (0, 1):
            raise ValueError(f'for a 2D prewitt filter, axis must be equal to 0 or 1 but \'{axis}\' was provided.')
        elif int(axis) == 0:
            return np.array([[1, 0, -1], [1, 0, -1], [1, 0, -1]])
        elif int(axis) == 1:
            return np.array([[1, 0, -1], [1, 0, -1], [1, 0, -1]]).T


class Convolve:
    """
    Convolves a kernel with the array
    """

    def __init__(self, **kwargs):
        """

        :param mode: Convolution model.
                    See https://docs.scipy.org/doc/scipy/reference/generated/scipy.ndimage.convolve1d.html
        :param cval: If mode is constant then this value will be used.
        :param axis or axes: The axis of input along which to convolve.
                    Default is -1 for one dimensional and (-2, -1) for 2D
        """

        try:
            self.axis = kwargs['axis']
        except KeyError:
            try:
                self.axis = kwargs['axes']
            except KeyError:
                self.axis = None

        # Mode for treating the edges
        try:
            self.mode = kwargs['mode']
        except KeyError:
            self.mode = 'reflect'

        self.cval = 0.0
        if self.mode == 'constant':
            try:
                self.cval = kwargs['cval']
            except KeyError:
                pass

    def __lshift__(self, kern_out):
        """
        Applies a kernel to images and returns that image with the kernel applied.
        :param kern_out: Output of the Kernel class (images, kernel)
        :return:
        """

        in_imw, kernel = kern_out
        out_img = self.apply_filter(in_imw.images, kernel)

        category = f' convolved along axis {self.axis}'
        category = in_imw.category + line_split_string(category)
        out_imw = ImageWrapper(out_img, category=category, image_labels=copy.deepcopy(in_imw.image_labels))

        return in_imw, out_imw

    def apply_filter(self, in_imgs, kernel):
        """
        Wrapper for the scipy.signal.convolve2d method:
        https://docs.scipy.org/doc/scipy/reference/generated/scipy.signal.convolve2d.html#scipy.signal.convolve2d
        Wrapper for the scipy.signal.convolve1d method:
        https://docs.scipy.org/doc/scipy/reference/generated/scipy.ndimage.convolve1d.html

        :param in_imgs: The array to apply the filter to
        :param kernel: Kernel weights
        :return: array with the filter applied
        """

        # Number of dimensions in convolution
        dim = np.sum([x > 1 for x in kernel.shape])
        if dim <= 1:
            dim = 1
            kernel = kernel.flatten()

            axis = -1 if self.axis is None else self.axis
        else:
            axis = (-2, -1) if self.axis is None else self.axis

            # Expand the kernel to the dimensions of interest
            for _ in range(len(in_imgs.shape) - 2):
                kernel = kernel[np.newaxis, :]

        if dim == 1:
            return convolve1d(in_imgs, kernel, mode=self.mode, axis=axis)
        elif dim == 2:
            # Create 2d filter and normalise
            return convolve(in_imgs, kernel, mode=self.mode, cval=self.cval)


class Canny:
    """
    Applies a canny filter to the image
    Wrapper for the skimage implementation
    https://scikit-image.org/docs/stable/auto_examples/edges/plot_canny.html
    """

    def __init__(self, sigma, **kwargs):
        """

        :param sigma:
        :param **kwargs: see below

        :keyword Arguments:
            :low_threshold:
            :high_threshold:
            :mask:
            :use_quantiles:
            :mode:
            :cval:
        """

        self.params = {'sigma': sigma}
        input_check(kwargs, 'low_threshold', None, self.params, exception=False)
        input_check(kwargs, 'high_threshold', None, self.params, exception=False)
        input_check(kwargs, 'mask', None, self.params, exception=False)
        input_check(kwargs, 'use_quantiles', False, self.params, exception=False)
        input_check(kwargs, 'mode', 'constant', self.params, exception=False)
        input_check(kwargs, 'cval', 0.0, self.params, exception=False)

        if kwargs:
            raise KeyError(f'Unused keyword(s) {kwargs.keys()}')

    def __lshift__(self, in_imw):
        """
        Applies a canny filter, essentially a wrapper for the scikit-image.feature.canny() method.

        :param in_imw: Images of the shape (N, W, H)
        :return:
        """
        if isinstance(in_imw, tuple):
            in_imw = in_imw[-1]

        out_img = self.apply_filter(in_imw.images)

        # If it is the output of a different function then take the last value in the tuple
        category = f'\n Canny with sigma'
        if self.params:
            category += f' and params: {self.params}'
        category = in_imw.category + line_split_string(category)

        out_imw = ImageWrapper(out_img, category=category, image_labels=copy.deepcopy(in_imw.image_labels))

        return in_imw, out_imw

    def apply_filter(self, in_imgs):
        """
        Applies a canny filter, essentially a wrapper for the scikit-image.feature.canny() method.

        To do: not vectorised. Perhaps can be implemented with joblib?
        https://scikit-image.org/docs/stable/user_guide/tutorial_parallelization.html

        """
        # For loop to apply the canny function to each img in the image array
        out_list = [sk_canny(x, **self.params) for x in in_imgs]
        out_imgs = np.stack(out_list, axis=0)

        return out_imgs


class HOG:
    """
    Extracts a histogram of orineted gradients for an input image.
    Wrapper for the skimage implementation
    https://scikit-image.org/docs/stable/api/skimage.feature.html#skimage.feature.hog

    """

    def __init__(self, **kwargs):
        """
        Note the following parameters are not configurable given our datapoints:
        - visualize = True: returns the image of the HOG
        - multichannel = False: does not allow multichannel images.
        - channel_axis = None: does not allow specification of the channel axis.

        :param orientation: number of orientation bins.
        :param pixels_per_cell: tuple of the number of cells per block.

        :return:
        """
        # orientations = 9, pixels_per_cell = (8, 8), cells_per_block = (3, 3),
        # block_norm = 'L2-Hys', transform_sqrt = False, feature_vector = True

        self.params = {'visualize': True}
        input_check(kwargs, 'orientations', 9, self.params, exception=False)
        input_check(kwargs, 'pixels_per_cell', (8, 8), self.params, exception=False)
        input_check(kwargs, 'cells_per_block', (3, 3), self.params, exception=False)
        input_check(kwargs, 'block_norm', 'L2-Hys', self.params, exception=False)
        input_check(kwargs, 'transform_sqrt', False, self.params, exception=False)
        input_check(kwargs, 'feature_vector', True, self.params, exception=False)

        if kwargs:
            raise KeyError(f'Unused keyword(s) {kwargs.keys()}')

    def __lshift__(self, in_imw):
        """
        Applies a canny filter, essentially a wrapper for the scikit-image.feature.canny() method.

        :param in_imw: Images of the shape (N, W, H)
        :return:
        """

        if isinstance(in_imw, tuple):
            in_imw = in_imw[-1]

        out_img = self.apply_filter(in_imw.images)

        # If it is the output of a different function then take the last value in the tuple
        category = f'\n HOG filter '
        if self.params:
            category += f' with params: {self.params}'
        category = in_imw.category + line_split_string(category)

        out_imw = ImageWrapper(out_img, category=category, image_labels=copy.deepcopy(in_imw.image_labels))

        return in_imw, out_imw

    def apply_filter(self, in_imgs):
        """
        Applies a canny filter, essentially a wrapper for the scikit-image.feature.hog() method.

        To do: not vectorised. Perhaps can be implemented with joblib?
        https://scikit-image.org/docs/stable/user_guide/tutorial_parallelization.html

        """
        # For loop to apply the HOG filter to each img in the image array
        # the sk_hog method returns a tuple, and we are only interested in the image,
        # which is the second element.
        # For loop to apply the canny function to each img in the image array
        out_list = [sk_hog(x, **self.params)[1] for x in in_imgs]
        out_imgs = np.stack(out_list, axis=0)

        return out_imgs


if __name__ == '__main__':

    do_kernel = True
    if do_kernel:
        n_samples = 10
        images = DefectViewer() << (ImageLoader(defect_class='FrontGridInterruption') << n_samples)

        # ck = CreateKernel(bim=2, kernel='gaussian', size=3, std=8)
        c_imgs = HOG() << images

        _ = Show('hog') << c_imgs<|MERGE_RESOLUTION|>--- conflicted
+++ resolved
@@ -5,11 +5,7 @@
 from skimage.feature import hog as sk_hog
 from skimage.feature import canny as sk_canny
 from app.imager import ImageLoader, DefectViewer, Show
-<<<<<<< HEAD
-from app.utils import input_check
-=======
 from app.utils import input_check, ImageWrapper, line_split_string
->>>>>>> 98743c5a
 
 
 class CreateKernel:
